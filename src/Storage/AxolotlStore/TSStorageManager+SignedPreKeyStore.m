//
//  Copyright (c) 2017 Open Whisper Systems. All rights reserved.
//

#import "TSStorageManager+IdentityKeyStore.h"
#import "TSStorageManager+PreKeyStore.h"
#import "TSStorageManager+SignedPreKeyStore.h"
#import "TSStorageManager+keyFromIntLong.h"

#import <25519/Ed25519.h>
#import <AxolotlKit/AxolotlExceptions.h>
#import <AxolotlKit/NSData+keyVersionByte.h>

NSString *const TSStorageManagerSignedPreKeyStoreCollection = @"TSStorageManagerSignedPreKeyStoreCollection";
NSString *const TSStorageManagerSignedPreKeyMetadataCollection = @"TSStorageManagerSignedPreKeyMetadataCollection";
<<<<<<< HEAD
NSString *const TSStorageManagerKeyPrekeyUpdateFailureCount = @"prekeyUpdateFailureCount";
NSString *const TSStorageManagerKeyFirstPrekeyUpdateFailureDate = @"firstPrekeyUpdateFailureDate";
=======
NSString *const TSStorageManagerKeyPrekeyCurrentSignedPrekeyId = @"currentSignedPrekeyId";
>>>>>>> f9747063

@implementation TSStorageManager (SignedPreKeyStore)

- (SignedPreKeyRecord *)generateRandomSignedRecord {
    ECKeyPair *keyPair = [Curve25519 generateKeyPair];

    // Signed prekey ids must be > 0.
    int preKeyId = 1 + arc4random_uniform(INT32_MAX - 1);
    return [[SignedPreKeyRecord alloc]
         initWithId:preKeyId
            keyPair:keyPair
          signature:[Ed25519 sign:keyPair.publicKey.prependKeyType withKeyPair:[self identityKeyPair]]
        generatedAt:[NSDate date]];
}

- (SignedPreKeyRecord *)loadSignedPrekey:(int)signedPreKeyId {
    SignedPreKeyRecord *preKeyRecord = [self signedPreKeyRecordForKey:[self keyFromInt:signedPreKeyId]
                                                         inCollection:TSStorageManagerSignedPreKeyStoreCollection];

    if (!preKeyRecord) {
        @throw
            [NSException exceptionWithName:InvalidKeyIdException reason:@"No key found matching key id" userInfo:@{}];
    } else {
        return preKeyRecord;
    }
}

- (nullable SignedPreKeyRecord *)loadSignedPrekeyOrNil:(int)signedPreKeyId
{
    return [self signedPreKeyRecordForKey:[self keyFromInt:signedPreKeyId]
                             inCollection:TSStorageManagerSignedPreKeyStoreCollection];
}

- (NSArray *)loadSignedPreKeys {
    NSMutableArray *signedPreKeyRecords = [NSMutableArray array];

    YapDatabaseConnection *conn = [self newDatabaseConnection];

    [conn readWithBlock:^(YapDatabaseReadTransaction *transaction) {
      [transaction enumerateRowsInCollection:TSStorageManagerSignedPreKeyStoreCollection
                                  usingBlock:^(NSString *key, id object, id metadata, BOOL *stop) {
                                    [signedPreKeyRecords addObject:object];
                                  }];
    }];

    return signedPreKeyRecords;
}

- (void)storeSignedPreKey:(int)signedPreKeyId signedPreKeyRecord:(SignedPreKeyRecord *)signedPreKeyRecord {
    [self setObject:signedPreKeyRecord
              forKey:[self keyFromInt:signedPreKeyId]
        inCollection:TSStorageManagerSignedPreKeyStoreCollection];
}

- (BOOL)containsSignedPreKey:(int)signedPreKeyId {
    PreKeyRecord *preKeyRecord = [self signedPreKeyRecordForKey:[self keyFromInt:signedPreKeyId]
                                                   inCollection:TSStorageManagerSignedPreKeyStoreCollection];
    return (preKeyRecord != nil);
}

- (void)removeSignedPreKey:(int)signedPrekeyId {
    [self removeObjectForKey:[self keyFromInt:signedPrekeyId] inCollection:TSStorageManagerSignedPreKeyStoreCollection];
}

<<<<<<< HEAD
#pragma mark - Prekey update failures

- (int)prekeyUpdateFailureCount;
{
    NSNumber *value = [TSStorageManager.sharedManager objectForKey:TSStorageManagerKeyPrekeyUpdateFailureCount
                                                      inCollection:TSStorageManagerSignedPreKeyMetadataCollection];
    // Will default to zero.
    return [value intValue];
}

- (void)clearPrekeyUpdateFailureCount
{
    [TSStorageManager.sharedManager removeObjectForKey:TSStorageManagerKeyPrekeyUpdateFailureCount
                                          inCollection:TSStorageManagerSignedPreKeyMetadataCollection];
}

- (int)incrementPrekeyUpdateFailureCount
{
    return [TSStorageManager.sharedManager incrementIntForKey:TSStorageManagerKeyPrekeyUpdateFailureCount
                                                 inCollection:TSStorageManagerSignedPreKeyMetadataCollection];
}

- (nullable NSDate *)firstPrekeyUpdateFailureDate
{
    return [TSStorageManager.sharedManager dateForKey:TSStorageManagerKeyFirstPrekeyUpdateFailureDate
                                         inCollection:TSStorageManagerSignedPreKeyMetadataCollection];
}

- (void)setFirstPrekeyUpdateFailureDate:(nonnull NSDate *)value
{
    [TSStorageManager.sharedManager setDate:value
                                     forKey:TSStorageManagerKeyFirstPrekeyUpdateFailureDate
                               inCollection:TSStorageManagerSignedPreKeyMetadataCollection];
}

- (void)clearFirstPrekeyUpdateFailureDate
{
    [TSStorageManager.sharedManager removeObjectForKey:TSStorageManagerKeyFirstPrekeyUpdateFailureDate
                                          inCollection:TSStorageManagerSignedPreKeyMetadataCollection];
=======
- (nullable NSNumber *)currentSignedPrekeyId
{
    return [TSStorageManager.sharedManager objectForKey:TSStorageManagerKeyPrekeyCurrentSignedPrekeyId
                                           inCollection:TSStorageManagerSignedPreKeyMetadataCollection];
}

- (void)setCurrentSignedPrekeyId:(int)value
{
    [TSStorageManager.sharedManager setObject:@(value)
                                       forKey:TSStorageManagerKeyPrekeyCurrentSignedPrekeyId
                                 inCollection:TSStorageManagerSignedPreKeyMetadataCollection];
>>>>>>> f9747063
}

@end<|MERGE_RESOLUTION|>--- conflicted
+++ resolved
@@ -13,12 +13,9 @@
 
 NSString *const TSStorageManagerSignedPreKeyStoreCollection = @"TSStorageManagerSignedPreKeyStoreCollection";
 NSString *const TSStorageManagerSignedPreKeyMetadataCollection = @"TSStorageManagerSignedPreKeyMetadataCollection";
-<<<<<<< HEAD
 NSString *const TSStorageManagerKeyPrekeyUpdateFailureCount = @"prekeyUpdateFailureCount";
 NSString *const TSStorageManagerKeyFirstPrekeyUpdateFailureDate = @"firstPrekeyUpdateFailureDate";
-=======
 NSString *const TSStorageManagerKeyPrekeyCurrentSignedPrekeyId = @"currentSignedPrekeyId";
->>>>>>> f9747063
 
 @implementation TSStorageManager (SignedPreKeyStore)
 
@@ -83,7 +80,19 @@
     [self removeObjectForKey:[self keyFromInt:signedPrekeyId] inCollection:TSStorageManagerSignedPreKeyStoreCollection];
 }
 
-<<<<<<< HEAD
+- (nullable NSNumber *)currentSignedPrekeyId
+{
+    return [TSStorageManager.sharedManager objectForKey:TSStorageManagerKeyPrekeyCurrentSignedPrekeyId
+                                           inCollection:TSStorageManagerSignedPreKeyMetadataCollection];
+}
+
+- (void)setCurrentSignedPrekeyId:(int)value
+{
+    [TSStorageManager.sharedManager setObject:@(value)
+                                       forKey:TSStorageManagerKeyPrekeyCurrentSignedPrekeyId
+                                 inCollection:TSStorageManagerSignedPreKeyMetadataCollection];
+}
+
 #pragma mark - Prekey update failures
 
 - (int)prekeyUpdateFailureCount;
@@ -123,19 +132,6 @@
 {
     [TSStorageManager.sharedManager removeObjectForKey:TSStorageManagerKeyFirstPrekeyUpdateFailureDate
                                           inCollection:TSStorageManagerSignedPreKeyMetadataCollection];
-=======
-- (nullable NSNumber *)currentSignedPrekeyId
-{
-    return [TSStorageManager.sharedManager objectForKey:TSStorageManagerKeyPrekeyCurrentSignedPrekeyId
-                                           inCollection:TSStorageManagerSignedPreKeyMetadataCollection];
-}
-
-- (void)setCurrentSignedPrekeyId:(int)value
-{
-    [TSStorageManager.sharedManager setObject:@(value)
-                                       forKey:TSStorageManagerKeyPrekeyCurrentSignedPrekeyId
-                                 inCollection:TSStorageManagerSignedPreKeyMetadataCollection];
->>>>>>> f9747063
 }
 
 @end